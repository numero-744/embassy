#![no_std]
#![feature(generic_associated_types)]
#![feature(asm)]
#![feature(min_type_alias_impl_trait)]
#![feature(impl_trait_in_bindings)]
#![feature(type_alias_impl_trait)]
#![allow(incomplete_features)]

#[cfg(any(
    feature = "stm32f401",
    feature = "stm32f405",
    feature = "stm32f407",
    feature = "stm32f410",
    feature = "stm32f411",
    feature = "stm32f412",
    feature = "stm32f413",
    feature = "stm32f415",
    feature = "stm32f417",
    feature = "stm32f423",
    feature = "stm32f427",
    feature = "stm32f429",
    feature = "stm32f437",
    feature = "stm32f439",
    feature = "stm32f446",
    feature = "stm32f469",
    feature = "stm32f479",
))]
pub use {stm32f4xx_hal as hal, stm32f4xx_hal::stm32 as pac};

#[cfg(any(feature = "stm32l0x1", feature = "stm32l0x2", feature = "stm32l0x3",))]
pub use {stm32l0xx_hal as hal, stm32l0xx_hal::pac};

pub mod fmt;

<<<<<<< HEAD
pub mod interrupt;

#[cfg(any(
    feature = "stm32f401",
    feature = "stm32f405",
    feature = "stm32f407",
=======
pub mod exti;
pub mod interrupt;

#[cfg(any(
    feature = "stm32f405",
    feature = "stm32f407",
    feature = "stm32f412",
    feature = "stm32f413",
    feature = "stm32f415",
    feature = "stm32f417",
    feature = "stm32f423",
    feature = "stm32f427",
    feature = "stm32f429",
    feature = "stm32f437",
    feature = "stm32f439",
    feature = "stm32f446",
    feature = "stm32f469",
    feature = "stm32f479",
))]
pub mod can;

#[cfg(any(
    feature = "stm32f401",
    feature = "stm32f405",
    feature = "stm32f407",
    feature = "stm32f410",
>>>>>>> 19b959b0
    feature = "stm32f411",
    feature = "stm32f412",
    feature = "stm32f413",
    feature = "stm32f415",
    feature = "stm32f417",
    feature = "stm32f423",
    feature = "stm32f427",
    feature = "stm32f429",
    feature = "stm32f437",
    feature = "stm32f439",
    feature = "stm32f446",
    feature = "stm32f469",
    feature = "stm32f479",
))]
<<<<<<< HEAD
unsafe impl embassy_extras::usb::USBInterrupt for interrupt::OTG_FS {}
=======
pub mod rtc;
>>>>>>> 19b959b0
<|MERGE_RESOLUTION|>--- conflicted
+++ resolved
@@ -32,18 +32,11 @@
 
 pub mod fmt;
 
-<<<<<<< HEAD
+pub mod exti;
 pub mod interrupt;
 
 #[cfg(any(
     feature = "stm32f401",
-    feature = "stm32f405",
-    feature = "stm32f407",
-=======
-pub mod exti;
-pub mod interrupt;
-
-#[cfg(any(
     feature = "stm32f405",
     feature = "stm32f407",
     feature = "stm32f412",
@@ -66,7 +59,6 @@
     feature = "stm32f405",
     feature = "stm32f407",
     feature = "stm32f410",
->>>>>>> 19b959b0
     feature = "stm32f411",
     feature = "stm32f412",
     feature = "stm32f413",
@@ -81,8 +73,6 @@
     feature = "stm32f469",
     feature = "stm32f479",
 ))]
-<<<<<<< HEAD
-unsafe impl embassy_extras::usb::USBInterrupt for interrupt::OTG_FS {}
-=======
 pub mod rtc;
->>>>>>> 19b959b0
+
+unsafe impl embassy_extras::usb::USBInterrupt for interrupt::OTG_FS {}